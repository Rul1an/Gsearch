#!/usr/bin/env python3
"""Simple tests for the Google scraper functionality and API."""

import asyncio
import unittest
from unittest.mock import Mock, patch

import requests
<<<<<<< HEAD
from httpx import ASGITransport, AsyncClient
=======
>>>>>>> 9b65ca60

from gsearch import GoogleScraper
import app as api_app


class TestGoogleScraper(unittest.TestCase):
    """Test cases for GoogleScraper class."""

    def setUp(self):
        """Set up test fixtures."""
        self.scraper = GoogleScraper(delay=0)  # No delay for testing

    def test_scraper_initialization(self):
        """Test that scraper initializes correctly."""
        self.assertEqual(self.scraper.delay, 0)
        self.assertIsNotNone(self.scraper.session)
        self.assertIn("User-Agent", self.scraper.session.headers)

    @patch("gsearch.requests.Session.get")
    def test_search_with_mock_response(self, mock_get):
        """Test search functionality with mocked response."""
        # Mock HTML response
        mock_html = """
        <html>
            <body>
                <div class="g">
                    <h3>Test Title 1</h3>
                    <a href="https://example.com/1">Test Link 1</a>
                    <span class="aCOpRe">Test snippet 1</span>
                </div>
                <div class="g">
                    <h3>Test Title 2</h3>
                    <a href="https://example.com/2">Test Link 2</a>
                    <span class="aCOpRe">Test snippet 2</span>
                </div>
            </body>
        </html>
        """

        mock_response = Mock()
        mock_response.text = mock_html
        mock_response.raise_for_status.return_value = None
        mock_get.return_value = mock_response

        # Test the search
        results = self.scraper.search("test query", 2)

        # Verify results
        self.assertEqual(len(results), 2)
<<<<<<< HEAD
        self.assertEqual(results[0]["title"], "Test Title 1")
        self.assertEqual(results[0]["link"], "https://example.com/1")
        self.assertEqual(results[0]["snippet"], "Test snippet 1")

    @patch("gsearch.requests.Session.get")
=======
        self.assertEqual(results[0]['title'], 'Test Title 1')
        self.assertEqual(results[0]['link'], 'https://example.com/1')
        self.assertEqual(results[0]['snippet'], 'Test snippet 1')
    
    @patch('gsearch.requests.Session.get')
>>>>>>> 9b65ca60
    def test_search_empty_results(self, mock_get):
        """Search returns empty list when the network request fails."""
        mock_get.side_effect = requests.RequestException("Network unavailable")

        results = self.scraper.search("test query", 5)

        self.assertEqual(results, [])
        mock_get.assert_called_once()
<<<<<<< HEAD


class TestAPI(unittest.TestCase):
    """Test cases for the FastAPI layer."""

    @classmethod
    def setUpClass(cls):
        transport = ASGITransport(app=api_app.app)
        cls.client = AsyncClient(transport=transport, base_url="http://testserver")

    @classmethod
    def tearDownClass(cls):
        asyncio.run(cls.client.aclose())

    def test_health_endpoint(self):
        response = asyncio.run(self.client.get("/health"))
        self.assertEqual(response.status_code, 200)
        self.assertEqual(response.json(), {"status": "ok"})

    @patch.object(api_app.scraper, "search", return_value=[
        {"title": "Example", "link": "https://example.com", "snippet": "Snippet"}
    ])
    def test_search_endpoint_uses_scraper(self, mock_search):
        response = asyncio.run(self.client.get("/search", params={"query": "test", "num_results": 1}))
        self.assertEqual(response.status_code, 200)
        payload = response.json()
        self.assertEqual(payload["query"], "test")
        self.assertEqual(len(payload["results"]), 1)
        mock_search.assert_called_once_with("test", num_results=1)
=======
>>>>>>> 9b65ca60


if __name__ == "__main__":
    unittest.main()<|MERGE_RESOLUTION|>--- conflicted
+++ resolved
@@ -6,10 +6,7 @@
 from unittest.mock import Mock, patch
 
 import requests
-<<<<<<< HEAD
 from httpx import ASGITransport, AsyncClient
-=======
->>>>>>> 9b65ca60
 
 from gsearch import GoogleScraper
 import app as api_app
@@ -59,19 +56,11 @@
 
         # Verify results
         self.assertEqual(len(results), 2)
-<<<<<<< HEAD
         self.assertEqual(results[0]["title"], "Test Title 1")
         self.assertEqual(results[0]["link"], "https://example.com/1")
         self.assertEqual(results[0]["snippet"], "Test snippet 1")
 
     @patch("gsearch.requests.Session.get")
-=======
-        self.assertEqual(results[0]['title'], 'Test Title 1')
-        self.assertEqual(results[0]['link'], 'https://example.com/1')
-        self.assertEqual(results[0]['snippet'], 'Test snippet 1')
-    
-    @patch('gsearch.requests.Session.get')
->>>>>>> 9b65ca60
     def test_search_empty_results(self, mock_get):
         """Search returns empty list when the network request fails."""
         mock_get.side_effect = requests.RequestException("Network unavailable")
@@ -80,7 +69,6 @@
 
         self.assertEqual(results, [])
         mock_get.assert_called_once()
-<<<<<<< HEAD
 
 
 class TestAPI(unittest.TestCase):
@@ -110,8 +98,6 @@
         self.assertEqual(payload["query"], "test")
         self.assertEqual(len(payload["results"]), 1)
         mock_search.assert_called_once_with("test", num_results=1)
-=======
->>>>>>> 9b65ca60
 
 
 if __name__ == "__main__":
