--- conflicted
+++ resolved
@@ -70,7 +70,6 @@
         self.assertEqual(results, [])
         mock_get.assert_called_once()
 
-<<<<<<< HEAD
     def test_user_agent_rotation(self):
         """Consecutive searches should use different user agents when provided."""
         user_agents = [
@@ -94,7 +93,7 @@
         self.assertIn(first_user_agent, user_agents)
         self.assertIn(second_user_agent, user_agents)
         self.assertEqual(mock_get.call_count, 2)
-=======
+
     @patch("gsearch.requests.Session.get")
     def test_search_captcha_detected_before_http_error(self, mock_get):
         """CAPTCHA detection should occur even when the response is non-2xx."""
@@ -137,7 +136,6 @@
         self.assertEqual(payload["query"], "test")
         self.assertEqual(len(payload["results"]), 1)
         mock_search.assert_called_once_with("test", num_results=1)
->>>>>>> eba6f8e2
 
 
 if __name__ == "__main__":
