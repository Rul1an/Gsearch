--- conflicted
+++ resolved
@@ -9,9 +9,6 @@
 import time
 import urllib.parse
 from itertools import cycle
-<<<<<<< HEAD
-from typing import Iterator, List, Dict, Optional
-=======
 from typing import Dict, Iterator, List, Optional, Sequence
 
 
@@ -19,7 +16,6 @@
     """Raised when Google responds with a CAPTCHA challenge."""
 
     pass
->>>>>>> 1f61262f
 
 
 class GoogleScraper:
@@ -27,32 +23,33 @@
     A simple Google search scraper that extracts search results.
     """
     
-<<<<<<< HEAD
-    def __init__(self, delay: float = 1.0, proxies: Optional[List[str]] = None):
-=======
-    def __init__(self, delay: float = 1.0, user_agents: Optional[Sequence[str]] = None):
->>>>>>> 1f61262f
+    def __init__(self, delay: float = 1.0, proxies: Optional[List[str]] = None, user_agents: Optional[Sequence[str]] = None):
         """
         Initialize the Google scraper.
 
         Args:
             delay: Delay between requests in seconds (default: 1.0)
-<<<<<<< HEAD
             proxies: Optional list of proxy URLs to rotate between.
-=======
             user_agents: Optional sequence of user-agent strings to rotate per request.
->>>>>>> 1f61262f
         """
         self.delay = delay
         self.session = requests.Session()
+        
+        # Proxy setup
         cleaned_proxies = [proxy for proxy in (proxies or []) if proxy]
         self._proxies = cleaned_proxies
         self._proxy_cycle: Optional[Iterator[str]] = cycle(cleaned_proxies) if cleaned_proxies else None
-        # Set a user agent to avoid being blocked
-<<<<<<< HEAD
-        self.session.headers.update({
-            'User-Agent': 'Mozilla/5.0 (Windows NT 10.0; Win64; x64) AppleWebKit/537.36 (KHTML, like Gecko) Chrome/91.0.4472.124 Safari/537.36'
-        })
+
+        # User-agent setup
+        self.default_user_agent = (
+            'Mozilla/5.0 (Windows NT 10.0; Win64; x64) AppleWebKit/537.36 (KHTML, like Gecko) Chrome/91.0.4472.124 Safari/537.36'
+        )
+        self.session.headers.update({'User-Agent': self.default_user_agent})
+
+        filtered_user_agents = [ua for ua in user_agents or [] if ua and ua.strip()]
+        self._user_agent_iter: Optional[Iterator[str]] = None
+        if filtered_user_agents:
+            self._user_agent_iter = cycle(filtered_user_agents)
 
     def _get_next_proxy(self) -> Optional[str]:
         """Retrieve the next proxy from the cycle if available."""
@@ -63,18 +60,6 @@
         except StopIteration:
             return None
 
-=======
-        self.default_user_agent = (
-            'Mozilla/5.0 (Windows NT 10.0; Win64; x64) AppleWebKit/537.36 (KHTML, like Gecko) Chrome/91.0.4472.124 Safari/537.36'
-        )
-        self.session.headers.update({'User-Agent': self.default_user_agent})
-
-        filtered_user_agents = [ua for ua in user_agents or [] if ua and ua.strip()]
-        self._user_agent_iter: Optional[Iterator[str]] = None
-        if filtered_user_agents:
-            self._user_agent_iter = cycle(filtered_user_agents)
-    
->>>>>>> 1f61262f
     def search(self, query: str, num_results: int = 10) -> List[Dict[str, str]]:
         """
         Perform a Google search and return the results.
@@ -98,16 +83,26 @@
         attempts = 0
         response = None
 
+        # Rotate user-agent if available
+        if self._user_agent_iter is not None:
+            self.session.headers['User-Agent'] = next(self._user_agent_iter)
+
         while attempts < max_attempts:
             proxy = self._get_next_proxy() if self._proxies else None
             proxies_arg = {'http': proxy, 'https': proxy} if proxy else None
             try:
-                if proxies_arg:
-                    response = self.session.get(url, proxies=proxies_arg)
-                else:
-                    response = self.session.get(url)
+                response = self.session.get(url, proxies=proxies_arg)
+                
+                html = response.text
+                if self._is_captcha_page(html):
+                    raise CaptchaDetectedError(
+                        "Google returned a CAPTCHA challenge; automated access was blocked."
+                    )
+                
                 response.raise_for_status()
-                break
+                break # Success
+            except CaptchaDetectedError:
+                raise # Propagate CAPTCHA error immediately
             except requests.RequestException as e:
                 attempts += 1
                 if proxies_arg:
@@ -123,29 +118,9 @@
             return results
 
         try:
-<<<<<<< HEAD
             # Parse the HTML
             soup = BeautifulSoup(response.text, 'html.parser')
-
-=======
-            # Make the request
-            if self._user_agent_iter is not None:
-                self.session.headers['User-Agent'] = next(self._user_agent_iter)
-            response = self.session.get(url)
-            html = response.text
-
-            # Detect CAPTCHA responses before HTTP errors are raised
-            if self._is_captcha_page(html):
-                raise CaptchaDetectedError(
-                    "Google returned a CAPTCHA challenge; automated access was blocked."
-                )
-
-            response.raise_for_status()
-
-            # Parse the HTML
-            soup = BeautifulSoup(html, 'html.parser')
             
->>>>>>> 1f61262f
             # Find search result containers
             search_results = soup.find_all('div', class_='g')
 
@@ -178,18 +153,7 @@
 
             # Add delay to be respectful
             time.sleep(self.delay)
-<<<<<<< HEAD
-
-=======
             
-        except CaptchaDetectedError:
-            raise
-        except requests.HTTPError:
-            # Propagate HTTP errors when no CAPTCHA indicators were found
-            raise
-        except requests.RequestException as e:
-            print(f"Error making request: {e}")
->>>>>>> 1f61262f
         except Exception as e:
             print(f"Error parsing results: {e}")
 
