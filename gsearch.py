#!/usr/bin/env python3
"""
Google Search Scraper for WBSO webcrawler
A simple Python script to scrape Google search results.
"""

import requests
from bs4 import BeautifulSoup
import time
import urllib.parse
from itertools import cycle
from typing import Dict, Iterator, List, Optional, Sequence


class CaptchaDetectedError(Exception):
    """Raised when Google responds with a CAPTCHA challenge."""

    pass


class GoogleScraper:
    """
    A simple Google search scraper that extracts search results.
    """
    
    def __init__(self, delay: float = 1.0, proxies: Optional[List[str]] = None, user_agents: Optional[Sequence[str]] = None):
        """
        Initialize the Google scraper.

        Args:
            delay: Delay between requests in seconds (default: 1.0)
            proxies: Optional list of proxy URLs to rotate between.
            user_agents: Optional sequence of user-agent strings to rotate per request.
        """
        self.delay = delay
        self.session = requests.Session()
        
        # Proxy setup
        cleaned_proxies = [proxy for proxy in (proxies or []) if proxy]
        self._proxies = cleaned_proxies
        self._proxy_cycle: Optional[Iterator[str]] = cycle(cleaned_proxies) if cleaned_proxies else None

        # User-agent setup
        self.default_user_agent = (
            'Mozilla/5.0 (Windows NT 10.0; Win64; x64) AppleWebKit/537.36 (KHTML, like Gecko) Chrome/91.0.4472.124 Safari/537.36'
        )
        self.session.headers.update({'User-Agent': self.default_user_agent})

        filtered_user_agents = [ua for ua in user_agents or [] if ua and ua.strip()]
        self._user_agent_iter: Optional[Iterator[str]] = None
        if filtered_user_agents:
            self._user_agent_iter = cycle(filtered_user_agents)

    def _get_next_proxy(self) -> Optional[str]:
        """Retrieve the next proxy from the cycle if available."""
        if self._proxy_cycle is None:
            return None
        return next(self._proxy_cycle)

    def search(self, query: str, num_results: int = 10) -> List[Dict[str, str]]:
        """
        Perform a Google search and return the results.
        
        Args:
            query: The search query string
            num_results: Number of results to return (default: 10)
            
        Returns:
            List of dictionaries containing title, link, and snippet for each result
        """
        results = []

        # Encode the search query
        encoded_query = urllib.parse.quote_plus(query)

        # Construct the Google search URL
        url = f"https://www.google.com/search?q={encoded_query}&num={num_results}"
<<<<<<< HEAD
        
        html: Optional[str] = None

        try:
            # Make the request
            response = self.session.get(url)
            html = response.text

            # Detect CAPTCHA responses before HTTP errors are raised
            if self._is_captcha_page(html):
                raise CaptchaDetectedError(
                    "Google returned a CAPTCHA challenge; automated access was blocked."
                )
=======
>>>>>>> 3bdfd947

        max_attempts = len(self._proxies) if self._proxies else 1
        attempts = 0
        response = None

        # Rotate user-agent if available
        if self._user_agent_iter is not None:
            self.session.headers['User-Agent'] = next(self._user_agent_iter)

        while attempts < max_attempts:
            if self._proxies:
                proxy = self._get_next_proxy()
            else:
                proxy = None
            proxies_arg = {'http': proxy, 'https': proxy} if proxy else None
            try:
                response = self.session.get(url, proxies=proxies_arg)
                
                html = response.text
                if self._is_captcha_page(html):
                    raise CaptchaDetectedError(
                        "Google returned a CAPTCHA challenge; automated access was blocked."
                    )
                
                response.raise_for_status()
                break # Success
            except CaptchaDetectedError:
                raise # Propagate CAPTCHA error immediately
            except requests.RequestException as e:
                attempts += 1
                if proxies_arg:
                    print(f"Proxy {proxy} failed with error: {e}")
                    if attempts >= max_attempts:
                        print("All proxies failed.")
                        return results
                else:
                    print(f"Error making request: {e}")
                    return results

        if response is None:
            return results

        try:
            # Parse the HTML
            soup = BeautifulSoup(response.text, 'html.parser')
            
            # Find search result containers
            search_results = soup.find_all('div', class_='g')

            for result in search_results:
                # Extract title
                title_element = result.find('h3')
                title = title_element.get_text() if title_element else "No title"

                # Extract link
                link_element = result.find('a')
                link = link_element.get('href') if link_element else "No link"

                # Extract snippet/description
                snippet_element = result.find('span', class_=['aCOpRe', 'st'])
                if not snippet_element:
                    snippet_element = result.find('div', class_=['VwiC3b', 'yXK7lf'])
                snippet = snippet_element.get_text() if snippet_element else "No description"

                # Only add if we have at least a title and link
                if title != "No title" and link != "No link":
                    results.append({
                        'title': title,
                        'link': link,
                        'snippet': snippet
                    })

                # Stop if we have enough results
                if len(results) >= num_results:
                    break

            # Add delay to be respectful
            time.sleep(self.delay)
            
<<<<<<< HEAD
        except CaptchaDetectedError:
            raise
        except requests.HTTPError:
            # Propagate HTTP errors when no CAPTCHA indicators were found
            if html and self._is_captcha_page(html):
                raise CaptchaDetectedError(
                    "Google returned a CAPTCHA challenge; automated access was blocked."
                )
            raise
        except requests.RequestException as e:
            print(f"Error making request: {e}")
=======
>>>>>>> 3bdfd947
        except Exception as e:
            print(f"Error parsing results: {e}")

        return results
    
    def search_and_print(self, query: str, num_results: int = 10) -> None:
        """
        Perform a search and print the results in a formatted way.
        
        Args:
            query: The search query string
            num_results: Number of results to return (default: 10)
        """
        print(f"Searching for: {query}")
        print("=" * 50)
        
        results = self.search(query, num_results)
        
        if not results:
            print("No results found.")
            return
        
        for i, result in enumerate(results, 1):
            print(f"{i}. {result['title']}")
            print(f"   Link: {result['link']}")
            print(f"   Snippet: {result['snippet'][:150]}...")
            print()

    def _is_captcha_page(self, html: Optional[str]) -> bool:
        """Return True when the HTML content contains common CAPTCHA markers."""
        if not html:
            return False

        lower_html = html.lower()
        captcha_indicators = [
            "our systems have detected unusual traffic",
            "to continue, please type the characters",
            "verify that you are not a robot",
            "detected unusual traffic from your computer network",
        ]

        return any(indicator in lower_html for indicator in captcha_indicators)


def main():
    """
    Example usage of the Google scraper.
    """
    scraper = GoogleScraper(delay=1.0)
    
    # Example search
    query = "WBSO subsidie Nederland"
    results = scraper.search(query, num_results=5)
    
    print(f"Found {len(results)} results for '{query}':")
    print()
    
    for i, result in enumerate(results, 1):
        print(f"{i}. {result['title']}")
        print(f"   {result['link']}")
        print(f"   {result['snippet'][:100]}...")
        print()


if __name__ == "__main__":
    main()<|MERGE_RESOLUTION|>--- conflicted
+++ resolved
@@ -75,22 +75,6 @@
 
         # Construct the Google search URL
         url = f"https://www.google.com/search?q={encoded_query}&num={num_results}"
-<<<<<<< HEAD
-        
-        html: Optional[str] = None
-
-        try:
-            # Make the request
-            response = self.session.get(url)
-            html = response.text
-
-            # Detect CAPTCHA responses before HTTP errors are raised
-            if self._is_captcha_page(html):
-                raise CaptchaDetectedError(
-                    "Google returned a CAPTCHA challenge; automated access was blocked."
-                )
-=======
->>>>>>> 3bdfd947
 
         max_attempts = len(self._proxies) if self._proxies else 1
         attempts = 0
@@ -101,10 +85,7 @@
             self.session.headers['User-Agent'] = next(self._user_agent_iter)
 
         while attempts < max_attempts:
-            if self._proxies:
-                proxy = self._get_next_proxy()
-            else:
-                proxy = None
+            proxy = self._get_next_proxy() if self._proxies else None
             proxies_arg = {'http': proxy, 'https': proxy} if proxy else None
             try:
                 response = self.session.get(url, proxies=proxies_arg)
@@ -170,20 +151,6 @@
             # Add delay to be respectful
             time.sleep(self.delay)
             
-<<<<<<< HEAD
-        except CaptchaDetectedError:
-            raise
-        except requests.HTTPError:
-            # Propagate HTTP errors when no CAPTCHA indicators were found
-            if html and self._is_captcha_page(html):
-                raise CaptchaDetectedError(
-                    "Google returned a CAPTCHA challenge; automated access was blocked."
-                )
-            raise
-        except requests.RequestException as e:
-            print(f"Error making request: {e}")
-=======
->>>>>>> 3bdfd947
         except Exception as e:
             print(f"Error parsing results: {e}")
 
